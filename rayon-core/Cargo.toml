--- conflicted
+++ resolved
@@ -18,8 +18,13 @@
 libc = "0.2.16"
 lazy_static = "1"
 
-<<<<<<< HEAD
+# This is deliberately not the latest version, because we want
+# to support older rustc than crossbeam-deque 0.3+ does.
+[dependencies.crossbeam-deque]
+version = "0.2.0"
+
 [dev-dependencies]
+rand = "0.4"
 
 [[test]]
 name = "stack_overflow_crash"
@@ -42,13 +47,4 @@
 
 [[test]]
 name = "simple_panic"
-path = "tests/simple_panic.rs"
-=======
-# This is deliberately not the latest version, because we want
-# to support older rustc than crossbeam-deque 0.3+ does.
-[dependencies.crossbeam-deque]
-version = "0.2.0"
-
-[dev-dependencies]
-rand = "0.4"
->>>>>>> dea6b10b
+path = "tests/simple_panic.rs"