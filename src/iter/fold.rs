use super::internal::*;
use super::*;

pub fn fold<U, I, ID, F>(base: I, identity: ID, fold_op: F) -> Fold<I, ID, F>
    where I: ParallelIterator,
          F: Fn(U, I::Item) -> U + Sync,
          ID: Fn() -> U + Sync,
          U: Send
{
    Fold {
        base: base,
        identity: identity,
        fold_op: fold_op,
    }
}

/// `Fold` is an iterator that applies a function over an iterator producing a single value.
/// This struct is created by the [`fold()`] method on [`ParallelIterator`]
///
/// [`fold()`]: trait.ParallelIterator.html#method.fold
/// [`ParallelIterator`]: trait.ParallelIterator.html
pub struct Fold<I, ID, F> {
    base: I,
    identity: ID,
    fold_op: F,
}

impl<U, I, ID, F> ParallelIterator for Fold<I, ID, F>
    where I: ParallelIterator,
          F: Fn(U, I::Item) -> U + Sync,
          ID: Fn() -> U + Sync,
          U: Send
{
    type Item = U;

    fn drive_unindexed<C>(self, consumer: C) -> C::Result
        where C: UnindexedConsumer<Self::Item>
    {
        let consumer1 = FoldConsumer {
            base: consumer,
            fold_op: &self.fold_op,
            identity: &self.identity,
        };
        self.base.drive_unindexed(consumer1)
    }
}

struct FoldConsumer<'c, C, ID: 'c, F: 'c> {
    base: C,
    fold_op: &'c F,
    identity: &'c ID,
}

impl<'r, U, T, C, ID, F> Consumer<T> for FoldConsumer<'r, C, ID, F>
    where C: Consumer<U>,
          F: Fn(U, T) -> U + Sync,
          ID: Fn() -> U + Sync,
          U: Send
{
    type Folder = FoldFolder<'r, C::Folder, U, F>;
    type Reducer = C::Reducer;
    type Result = C::Result;

    fn split_at(self, index: usize) -> (Self, Self, Self::Reducer) {
        let (left, right, reducer) = self.base.split_at(index);
        (FoldConsumer { base: left, ..self }, FoldConsumer { base: right, ..self }, reducer)
    }

    fn into_folder(self) -> Self::Folder {
        FoldFolder {
            base: self.base.into_folder(),
            item: (self.identity)(),
            fold_op: self.fold_op,
        }
    }

    fn full(&self) -> bool {
        self.base.full()
    }
}

impl<'r, U, T, C, ID, F> UnindexedConsumer<T> for FoldConsumer<'r, C, ID, F>
    where C: UnindexedConsumer<U>,
          F: Fn(U, T) -> U + Sync,
          ID: Fn() -> U + Sync,
          U: Send
{
    fn split_off_left(&self) -> Self {
        FoldConsumer { base: self.base.split_off_left(), ..*self }
    }

    fn to_reducer(&self) -> Self::Reducer {
        self.base.to_reducer()
    }
}

pub struct FoldFolder<'r, C, ID, F: 'r> {
    base: C,
    fold_op: &'r F,
    item: ID,
}

impl<'r, C, ID, F, T> Folder<T> for FoldFolder<'r, C, ID, F>
    where C: Folder<ID>,
          F: Fn(ID, T) -> ID + Sync
{
    type Result = C::Result;

    fn consume(self, item: T) -> Self {
        let item = (self.fold_op)(self.item, item);
        FoldFolder {
            base: self.base,
            fold_op: self.fold_op,
            item: item,
        }
    }

    fn complete(self) -> C::Result {
        self.base.consume(self.item).complete()
    }
<<<<<<< HEAD
=======
}

// ///////////////////////////////////////////////////////////////////////////

pub fn fold_with<U, I, F>(base: I, item: U, fold_op: F) -> FoldWith<I, U, F>
    where I: ParallelIterator,
          F: Fn(U, I::Item) -> U + Sync,
          U: Send + Clone
{
    FoldWith {
        base: base,
        item: item,
        fold_op: fold_op,
    }
}

/// `FoldWith` is an iterator that applies a function over an iterator producing a single value.
/// This struct is created by the [`fold_with()`] method on [`ParallelIterator`]
///
/// [`fold_with()`]: trait.ParallelIterator.html#method.fold_with
/// [`ParallelIterator`]: trait.ParallelIterator.html
pub struct FoldWith<I, U, F> {
    base: I,
    item: U,
    fold_op: F,
}

impl<U, I, F> ParallelIterator for FoldWith<I, U, F>
    where I: ParallelIterator,
          F: Fn(U, I::Item) -> U + Sync,
          U: Send + Clone
{
    type Item = U;

    fn drive_unindexed<C>(self, consumer: C) -> C::Result
        where C: UnindexedConsumer<Self::Item>
    {
        let consumer1 = FoldWithConsumer {
            base: consumer,
            item: self.item,
            fold_op: &self.fold_op,
        };
        self.base.drive_unindexed(consumer1)
    }
}

struct FoldWithConsumer<'c, C, U, F: 'c> {
    base: C,
    item: U,
    fold_op: &'c F,
}

impl<'r, U, T, C, F> Consumer<T> for FoldWithConsumer<'r, C, U, F>
    where C: Consumer<U>,
          F: Fn(U, T) -> U + Sync,
          U: Send + Clone
{
    type Folder = FoldFolder<'r, C::Folder, U, F>;
    type Reducer = C::Reducer;
    type Result = C::Result;

    fn split_at(self, index: usize) -> (Self, Self, Self::Reducer) {
        let (left, right, reducer) = self.base.split_at(index);
        (FoldWithConsumer { base: left, item: self.item.clone(), ..self },
         FoldWithConsumer { base: right, ..self }, reducer)
    }

    fn into_folder(self) -> Self::Folder {
        FoldFolder {
            base: self.base.into_folder(),
            item: self.item,
            fold_op: self.fold_op,
        }
    }
>>>>>>> df57c1f9

    fn full(&self) -> bool {
        self.base.full()
    }
<<<<<<< HEAD
=======
}

impl<'r, U, T, C, F> UnindexedConsumer<T> for FoldWithConsumer<'r, C, U, F>
    where C: UnindexedConsumer<U>,
          F: Fn(U, T) -> U + Sync,
          U: Send + Clone
{
    fn split_off_left(&self) -> Self {
        FoldWithConsumer { base: self.base.split_off_left(), item: self.item.clone(), ..*self }
    }

    fn to_reducer(&self) -> Self::Reducer {
        self.base.to_reducer()
    }
>>>>>>> df57c1f9
}<|MERGE_RESOLUTION|>--- conflicted
+++ resolved
@@ -118,8 +118,10 @@
     fn complete(self) -> C::Result {
         self.base.consume(self.item).complete()
     }
-<<<<<<< HEAD
-=======
+
+    fn full(&self) -> bool {
+        self.base.full()
+    }
 }
 
 // ///////////////////////////////////////////////////////////////////////////
@@ -194,13 +196,10 @@
             fold_op: self.fold_op,
         }
     }
->>>>>>> df57c1f9
 
     fn full(&self) -> bool {
         self.base.full()
     }
-<<<<<<< HEAD
-=======
 }
 
 impl<'r, U, T, C, F> UnindexedConsumer<T> for FoldWithConsumer<'r, C, U, F>
@@ -215,5 +214,4 @@
     fn to_reducer(&self) -> Self::Reducer {
         self.base.to_reducer()
     }
->>>>>>> df57c1f9
 }